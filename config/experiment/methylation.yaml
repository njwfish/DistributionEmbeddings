--- conflicted
+++ resolved
@@ -11,10 +11,6 @@
   - /generator: hyenadna
   - /scheduler: cosine
   - /training: long_epochs
-<<<<<<< HEAD
-
-=======
->>>>>>> be85aed4
 
 # Experiment-specific parameters
 latent_dim: 64
